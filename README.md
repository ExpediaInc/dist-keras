[![DOI](https://zenodo.org/badge/64122944.svg)](https://zenodo.org/badge/latestdoi/64122944)

# Distributed Keras

Distributed Deep Learning with Apache Spark and Keras.


## Introduction

Distributed Keras is a distributed deep learning framework built op top of Apache Spark and Keras. We designed the framework in such a way that a new distributed optimizer could be implemented with ease, thus enabling a person to focus on research. Several distributed methods are supported, such as, but not restricted to, the training of **ensembles** and models using **data parallel** methods.

Most of the distributed optimizers we provide, are based on data parallel methods. A data parallel method, as described in [[1]](http://papers.nips.cc/paper/4687-large-scale-distributed-deep-networks.pdf), is a learning paradigm where multiple replicas of a single model are used to optimize a single objective. Using this approach, we are able to dignificantly reduce the training time of a model. Depending on the parametrization, we also observed that it is possible to achieve better statistical model performance compared to a more traditional approach (e.g., like the [SingleTrainer](#single-trainer) implementation), and yet, spending less wallclock time on the training of the model. However, this is subject to further research.

**Attention**: We recommend reading the [workflow](https://github.com/JoeriHermans/dist-keras/blob/master/examples/workflow.ipynb) Jupyter notebook. This includes a complete description of the problem, how to use it, preprocess your data with Apache Spark, and a performance evaluation of all included distributed optimizers.


## Installation

We will guide you how to install Distributed Keras. However, we will assume that an Apache Spark installation is available. In the following subsections, we describe two approaches to achieve this.

### pip

When you only require the framework for development purposes, just use `pip` to install dist-keras.

```bash
pip install --upgrade git+https://github.com/JoeriHermans/dist-keras.git
```

### git & pip

However, if you would like to contribute, or run some of the examples. It is probably best to clone the repository directly from GitHub and install it afterwards using `pip`. This will also resolve possible missing dependencies.

```bash
git clone https://github.com/JoeriHermans/dist-keras
cd dist-keras
pip install -e .
```

### General notes

#### .bashrc

Make sure the following variables are set in your `.bashrc`. It is possible, depending on your system configuration, that the following configuration **doesn't have to be applied**.

```bash
# Example of a .bashrc configuration.
export SPARK_HOME=/usr/lib/spark
export PYTHONPATH="$SPARK_HOME/python/:$SPARK_HOME/python/lib/py4j-0.9-src.zip:$PYTHONPATH"
```


## Running an example

We would like to refer the reader to the `workflow.ipynb` notebook in the examples folder. This will give you a complete introduction to the problem of distributed deep learning, and will guide you through the steps that have to be executed.

Furthermore, we would also like to show how you exactly should process "big" datasets. This is shown in the examples starting with the prefix ```example_```. Please execute them in the provided sequence.

### Spark 2.0

If you want to run the examples using Apache Spark 2.0.0 and higher. You will need to remove the line containing `sqlContext = SQLContext(sc)`. We need to do this because in Spark 2.0+, the SQLContext, and Hive context are now merged in the Spark session.


## Algorithms

### Single Trainer

This optimizer follows the traditional scheme of training a model, i.e., it uses sequential gradient updates to optimize the parameters. It does this by executing the training procedure on a single Spark executor.

```python
SingleTrainerWorker(model, features_col, label_col, batch_size, optimizer, loss)
```

### Asynchronous Elastic Averaging SGD (AEASGD)

The distinctive idea of EASGD is to allow the local workers to perform more exploration (small rho) and the master to perform exploitation. This approach differs from other settings explored in the literature, and focus on how fast the center variable converges [[2]](https://arxiv.org/pdf/1412.6651.pdf) .

In this section we show the asynchronous version of EASGD. Instead of waiting on the synchronization of other trainers, this method communicates the elastic difference (as described in the paper), with the parameter server. The only synchronization mechanism that has been implemented, is to ensure no race-conditions occur when updating the center variable.


```python
AEASGD(keras_model, worker_optimizer, loss, num_workers, batch_size, features_col,
       label_col, num_epoch, communication_window, rho, learning_rate)
```

<<<<<<< HEAD
### Asynchronous EAMSGD
=======
### Asynchronous Elastic Averaging Momentum SGD (AEAMSGD)
>>>>>>> 683fab26

Asynchronous EAMSGD is a variant of asynchronous EASGD. It is based on the Nesterov's momentum scheme, where the update of the local worker is modified to incorepare a momentum term [[2]](https://arxiv.org/pdf/1412.6651.pdf) .

```python
EAMSGD(keras_model, worker_optimizer, loss, num_workers, batch_size,
       features_col, label_col, num_epoch, communication_window, rho,
       learning_rate, momentum)
```

### DOWNPOUR

An asynchronous stochastic gradient descent procedure introduced by Dean et al., supporting a large number of model replicas and leverages adaptive learning rates. This implementation is based on the pseudocode provided by [[1]](http://papers.nips.cc/paper/4687-large-scale-distributed-deep-networks.pdf) .

```python
DOWNPOUR(keras_model, worker_optimizer, loss, num_workers, batch_size,
         features_col, label_col, num_epoch, learning_rate, communication_window)
```

### Ensemble Training

In ensemble training, we train `n` models in parallel on the same dataset. All models are trained in parallel, but the training of a single model is done in a sequential manner using Keras optimizers. After the training process, one can combine and, for example, average the output of the models.

```python
EnsembleTrainer(keras_model, worker_optimizer, loss, features_col,
                label_col, batch_size, num_ensembles)
```

### Model Averaging

Model averaging is a data parallel technique which will average the trainable parameters of model replicas after every epoch.

```python
AveragingTrainer(keras_model, worker_optimizer, loss, features_col,
                 label_col, num_epoch, batch_size, num_workers)
```

## General note

It is known that adding more asynchronous workers deteriorates the statistical performance of the model. There have been some studies which examinate this particular effect. However, some of them conclude that actually adding more asynchronous workers contributes to something what they call **implicit momentum** [[3]](https://arxiv.org/pdf/1605.09774.pdf). However, this is subject to further investigation.


## Known issues

- Python 3 compatibility.


## TODO's

List of possible future additions.

- Save Keras model to HDFS.
- Load Keras model from HDFS.
- Compression / decompression of network transmissions.
- Monitoring of loss and training.
- Stop on target loss.
- Multiple parameter servers for large Deep Networks.
- Python 3 compatibility.
- For every worker, spawn an additional thread which is responsible for sending updates to the parameter server. The actual worker thread will just submit tasks to this queue.


## Citing

If you use this framework in any academic work, please use the following BibTex code.

```latex
@misc{dist_keras_joerihermans,
  author = {Joeri Hermans and CERN IT-DB},
  title = {Distributed Keras: Distributed Deep Learning with Apache Spark and Keras},
  year = {2016},
  publisher = {GitHub},
  journal = {GitHub Repository},
  howpublished = {\url{https://github.com/JoeriHermans/dist-keras/}},
}
```

## Citing

If you use this software in your work, please cite us.

```
@misc{distributed_keras,
  author       = {Joeri Hermans},
  title        = {Distributed Keras: Distributed Deep Learning with Apache Spark and Keras},
  month        = nov,
  year         = 2016,
  doi          = {10.5281/zenodo.167573},
  url          = {https://doi.org/10.5281/zenodo.167573}
}
```

## References

* Dean, J., Corrado, G., Monga, R., Chen, K., Devin, M., Mao, M., ... & Ng, A. Y. (2012). Large scale distributed deep networks. In Advances in neural information processing systems (pp. 1223-1231). [[1]](http://papers.nips.cc/paper/4687-large-scale-distributed-deep-networks.pdf)

* Zhang, S., Choromanska, A. E., & LeCun, Y. (2015). Deep learning with elastic averaging SGD. In Advances in Neural Information Processing Systems (pp. 685-693). [[2]](https://arxiv.org/pdf/1412.6651.pdf)

* Mitliagkas, Ioannis, et al. "Asynchrony begets Momentum, with an Application to Deep Learning." arXiv preprint arXiv:1605.09774 (2016). [[3]](https://arxiv.org/pdf/1605.09774.pdf)

<!-- @misc{pumperla2015, -->
<!-- author = {Max Pumperla}, -->
<!-- title = {elephas}, -->
<!-- year = {2015}, -->
<!-- publisher = {GitHub}, -->
<!-- journal = {GitHub repository}, -->
<!-- howpublished = {\url{https://github.com/maxpumperla/elephas}} -->
<!-- } -->
* Pumperla, M. (2015). Elephas. Github Repository https://github.com/maxpumperla/elephas/. [4]


## Licensing

![GPLv3](resources/gpl_v3.png) ![CERN](resources/cern_logo.jpg)<|MERGE_RESOLUTION|>--- conflicted
+++ resolved
@@ -82,11 +82,7 @@
        label_col, num_epoch, communication_window, rho, learning_rate)
 ```
 
-<<<<<<< HEAD
-### Asynchronous EAMSGD
-=======
 ### Asynchronous Elastic Averaging Momentum SGD (AEAMSGD)
->>>>>>> 683fab26
 
 Asynchronous EAMSGD is a variant of asynchronous EASGD. It is based on the Nesterov's momentum scheme, where the update of the local worker is modified to incorepare a momentum term [[2]](https://arxiv.org/pdf/1412.6651.pdf) .
 
